<template>
  <div>
    <el-dialog v-model="visible" width="70%" title="更新[location]" draggable :close-on-click-modal="false" :modal-append-to-body="false" @close="handleClose">
      <div class="!h-[500px] overflow-y-auto p-[20px]">
        <el-form :model="form" label-width="160px" :rules="rules">
          <el-divider>
            <template #default>基础配置</template>
          </el-divider>
          <el-row>
            <el-col :span="12">
              <el-form-item label="路径" prop="monitorNginxHttpServerLocationName">
                <el-input v-model="form.monitorNginxHttpServerLocationName" placeholder="/test" />
                <div class="el-form-item-msg">nginx开放路径</div>
              </el-form-item>
            </el-col>
            <el-col :span="12">
              <el-form-item label="类型" prop="monitorNginxHttpServerLocationType">
                <el-select v-model="form.monitorNginxHttpServerLocationType">
                  <el-option value="proxy" label="代理" />
                  <el-option value="local" label="本地" />
                </el-select>
              </el-form-item>
            </el-col>

            <el-col :span="12">
              <el-form-item label="根目录">
                <el-input v-model="form.monitorNginxHttpServerLocationRoot" placeholder="html" />
                <div class="el-form-item-msg">root html</div>
              </el-form-item>
            </el-col>

            <el-col :span="12">
              <el-form-item label="索引目录">
                <el-input v-model="form.monitorNginxHttpServerLocationIndex" placeholder="index.html index.htm" />
                <div class="el-form-item-msg">index index.html index.htm</div>
              </el-form-item>
            </el-col>

            <el-col :span="12">
              <el-form-item label="尝试文件">
                <el-input v-model="form.monitorNginxHttpServerLocationTryFiles" placeholder="$uri $uri/ /index.html" />
                <div class="el-form-item-msg">try_files $uri $uri/ /index.html</div>
              </el-form-item>
            </el-col>

            <el-col :span="12">
              <el-form-item label="限流">
                <el-input v-model="form.monitorNginxHttpServerLocationLimitReq" placeholder="zone=mylimit burst=5 nodelay" />
                <div class="el-form-item-msg">limit_req zone=mylimit burst=5 nodelay</div>
              </el-form-item>
            </el-col>

            <el-col :span="12">
              <el-form-item label="客户端请求大小">
                <el-input v-model="form.monitorNginxHttpServerLocationClientMaxBodySize" placeholder="10m" />
                <div class="el-form-item-msg">client_max_body_size 10m</div>
              </el-form-item>
            </el-col>

            <el-col :span="12">
              <el-form-item label="客户端缓存大小">
                <el-input v-model="form.monitorNginxHttpServerLocationClientBodyBufferSize" placeholder="128k" />
                <div class="el-form-item-msg">client_body_buffer_size 128k</div>
              </el-form-item>
            </el-col>

            <template v-if="form.monitorNginxHttpServerLocationType === 'proxy'">
              <el-divider>
                <template #default>代理配置</template>
              </el-divider>
              <el-col :span="12">
                <el-form-item label="代理地址">
                  <el-input v-model="form.monitorNginxHttpServerLocationProxyPass" clearable placeholder="http://192.168.247.129:8080" />
                  <div class="el-form-item-msg">proxy_pass http://192.168.247.129:8080;</div>
                </el-form-item>
              </el-col>

              <el-col :span="12">
                <el-form-item label="代理缓存">
                  <el-input v-model="form.monitorNginxHttpServerLocationProxyCache" clearable placeholder="my_cache" />
                  <div class="el-form-item-msg">proxy_cache my_cache;</div>
                </el-form-item>
              </el-col>

              <el-col :span="12">
                <el-form-item label="响应缓存">
                  <el-input v-model="form.monitorNginxHttpServerLocationProxyCacheValid" clearable placeholder="200 302 10m" />
                  <div class="el-form-item-msg">proxy_cache_valid 200 302 10m</div>
                </el-form-item>
              </el-col>

              <el-col :span="12">
                <el-form-item label="缓存类型">
                  <el-select v-model="form.monitorNginxHttpServerLocationProxyCacheMethods" clearable placeholder="GET HEAD">
                    <el-option v-for="item in ['GET', 'HEAD', 'POST', 'PUT', 'DELETE', 'OPTION', 'TRACE']" :key="item" :label="item" :value="item" />
                  </el-select>
                  <div class="el-form-item-msg">proxy_cache_methods GET HEAD</div>
                </el-form-item>
              </el-col>

              <el-col :span="12">
                <el-form-item label="请求时间">
                  <el-input v-model="form.monitorNginxHttpServerLocationProxyReadTimeout" clearable placeholder="1000" />
                  <div class="el-form-item-msg">proxy_read_timeout 1000</div>
                </el-form-item>
              </el-col>

              <el-col :span="12">
                <el-form-item label="发送时间">
                  <el-input v-model="form.monitorNginxHttpServerLocationProxySendTimeout" clearable placeholder="1000" />
                  <div class="el-form-item-msg">proxy_send_timeout 1000</div>
                </el-form-item>
              </el-col>

              <el-col :span="12">
                <el-form-item label="连接时间">
                  <el-input v-model="form.monitorNginxHttpServerLocationProxyConnectTimeout" clearable placeholder="1000" />
                  <div class="el-form-item-msg">proxy_connect_timeout 1000</div>
                </el-form-item>
              </el-col>
            </template>
            <template v-else>
              <el-divider>
                <template #default>本地配置</template>
              </el-divider>
              <el-col :span="12">
                <el-form-item label="文件路径">
                  <el-input v-model="form.monitorNginxHttpServerLocationAlias" clearable placeholder="/home" />
                  <div class="el-form-item-msg">alias /data/nginx/www/;</div>
                </el-form-item>
              </el-col>
            </template>

            <el-col :span="12">
              <el-form-item label="读取时间">
                <el-input v-model="form.monitorNginxHttpServerProxyReadTimeout" clearable placeholder="60s" />
                <div class="el-form-item-msg">proxy_read_timeout 60s;</div>
              </el-form-item>
            </el-col>

            <el-col :span="12">
              <el-form-item label="发送时间">
                <el-input v-model="form.monitorNginxHttpServerProxySendTimeout" clearable placeholder="60s" />
                <div class="el-form-item-msg">proxy_send_timeout 60s;</div>
              </el-form-item>
            </el-col>

            <el-col :span="12">
              <el-form-item label="连接时间">
                <el-input v-model="form.monitorNginxHttpServerProxyConnectTimeout" clearable placeholder="60s" />
                <div class="el-form-item-msg">proxy_connect_timeout 60s;</div>
              </el-form-item>
            </el-col>
          </el-row>
          <el-divider>
            <template #default
              >SSL
              <el-icon class="cursor-pointer">
                <component :is="useRenderIcon('ep:arrow-down')" v-if="!statusObject.baseSslVisible" @click="() => (statusObject.baseSslVisible = true)" />
                <component :is="useRenderIcon('ep:arrow-up')" v-else @click="() => (statusObject.baseSslVisible = false)" /> </el-icon
            ></template>
          </el-divider>

          <el-row v-if="statusObject.baseSslVisible">
            <el-col :span="12">
              <el-form-item label="ssl加密优先级">
                <el-select v-model="form.monitorNginxHttpServerSslPreferServerCiphers" clearable>
                  <el-option value="on" label="是">是</el-option>
                  <el-option value="off" label="否">否</el-option>
                </el-select>
                <div class="el-form-item-msg">ssl_prefer_server_ciphers on;</div>
              </el-form-item>
            </el-col>

            <el-col :span="12">
              <el-form-item label="ssl证书密钥">
                <ScFile v-model="form.monitorNginxHttpServerSslCertificateKey" class="w-full" :url="fetchListFileSystem" placeholder="/root/.acme.sh/zjedu-ai.com_ecc/private.key" />
                <div class="el-form-item-msg">ssl_certificate_key /root/.acme.sh/zjedu-ai.com_ecc/private.key</div>
              </el-form-item>
            </el-col>

            <el-col :span="12">
              <el-form-item label="ssl证书">
                <ScFile v-model="form.monitorNginxHttpServerSslCertificate" class="w-full" :url="fetchListFileSystem" placeholder="/root/.acme.sh/zjedu-ai.com_ecc/fullchain.cer" />
                <div class="el-form-item-msg">/root/.acme.sh/zjedu-ai.com_ecc/fullchain.cer</div>
              </el-form-item>
            </el-col>

            <el-col :span="12">
              <el-form-item label="ssl加密协议">
                <el-input v-model="form.monitorNginxHttpServerSslProtocols" placeholder="ssl_protocols TLSv1 TLSv1.1 TLSv1.2" />
                <div class="el-form-item-msg">ssl_protocols TLSv1 TLSv1.1 TLSv1.2;</div>
              </el-form-item>
            </el-col>

            <el-col :span="12">
              <el-form-item label="ssl加密算法">
                <el-input v-model="form.monitorNginxHttpServerSslCiphers" placeholder="ECDHE-RSA-AES128-GCM-SHA256:ECDHE:ECDH:AES:HIGH:!NULL:!aNULL:!MD5:!ADH:!RC4" />
                <div class="el-form-item-msg">ECDHE-RSA-AES128-GCM-SHA256:ECDHE:ECDH:AES:HIGH:!NULL:!aNULL:!MD5:!ADH:!RC4;</div>
              </el-form-item>
            </el-col>

            <el-col :span="12">
              <el-form-item label="ssl会话缓存">
                <el-input v-model="form.monitorNginxHttpServerSslSessionTimeout" placeholder="5m" />
                <div class="el-form-item-msg">ssl_session_timeout 5m</div>
              </el-form-item>
            </el-col>
          </el-row>

          <el-divider>
            <template #default
              >消息头
              <el-icon class="cursor-pointer">
                <component :is="useRenderIcon('ep:arrow-down')" v-if="!statusObject.baseHeaderVisible" @click="() => (statusObject.baseHeaderVisible = true)" />
                <component :is="useRenderIcon('ep:arrow-up')" v-else @click="() => (statusObject.baseHeaderVisible = false)" /> </el-icon
            ></template>
          </el-divider>
          <el-row v-if="statusObject.baseHeaderVisible">
            <ScFormTable v-model="formTable" :addTemplate="formTableTemplate">
              <el-table-column prop="monitorNginxHttpServerLocationHeaderName" label="消息头名称">
                <template #default="{ row }">
                  <el-select v-model="row.monitorNginxHttpServerLocationHeaderName" :allow-create="true" :filterable="true">
                    <el-option label="主机" value="HOST" />
                    <el-option label="真实IP" value="X-Real-IP" />
                    <el-option label="原始IP" value="X-Forwarded-For" />
                  </el-select>
                </template>
              </el-table-column>
              <el-table-column prop="monitorNginxHttpServerLocationHeaderValue" label="消息头值">
                <template #default="{ row }">
                  <el-select v-model="row.monitorNginxHttpServerLocationHeaderValue" :allow-create="true" :filterable="true">
                    <el-option label="主机" value="$host" />
                    <el-option label="真实IP" value="$remote_addr" />
                    <el-option label="原始IP" value="$proxy_add_x_forwarded_for" />
                  </el-select>
                </template>
              </el-table-column>
              <el-table-column prop="monitorNginxHttpServerLocationHeaderType" label="消息头类型">
                <template #default="{ row }">
                  <el-select v-model="row.monitorNginxHttpServerLocationHeaderType" :allow-create="true" :filterable="true">
                    <el-option label="设置" value="set_header" v-if="form.monitorNginxHttpServerLocationType == 'local'" />
                    <el-option label="追加" value="add_header" v-if="form.monitorNginxHttpServerLocationType == 'local'" />
                    <el-option label="代理设置" value="proxy_set_header" v-if="form.monitorNginxHttpServerLocationType == 'proxy'" />
                    <el-option label="代理追加" value="proxy_add_header" v-if="form.monitorNginxHttpServerLocationType == 'proxy'" />
                  </el-select>
                </template>
              </el-table-column>
            </ScFormTable>
          </el-row>
        </el-form>
      </div>
      <template #footer>
        <div>
          <el-button @click="handleClose">关闭</el-button>
          <el-button :icon="useRenderIcon('ri:save-3-line')" type="primary" @click="handleSaveOrUpdate">保存</el-button>
        </div>
      </template>
    </el-dialog>
  </div>
</template>
<script setup>
import { fetchSaveOrUpdateNginxHttpServerLocationConfig } from "@/api/monitor/nginx-http-server-location";
import { useRenderIcon } from "@repo/components/ReIcon/src/hooks";
import { message } from "@repo/utils";
import { defineAsyncComponent, defineEmits, defineExpose, h, reactive, ref, watch } from "vue";
import { fetchListFileSystem } from "@/api/monitor/filesystem";
const ScFile = defineAsyncComponent(() => import("@repo/components/ScFile/index.vue"));
<<<<<<< HEAD
const ScFormTable = defineAsyncComponent(() => import("@repo/components/ScFormTable/index.vue"));
=======
const ScFormTable = defineAsyncComponent(() => import("@repo/components/scFormTable/index.vue"));
>>>>>>> 2649327e
const statusObject = reactive({
  baseSslVisible: false,
  baseHeaderVisible: true,
});
let rules = {};
const emit = defineEmits(["update:modelValue"]);
const formTableTemplate = reactive({
  monitorNginxHttpServerLocationHeaderName: null,
  monitorNginxHttpServerLocationHeaderValue: null,
  monitorNginxHttpServerLocationHeaderType: null,
});
<<<<<<< HEAD
let formTable = [];
=======
const formTable = reactive([]);
>>>>>>> 2649327e
let _serverData = {};
const visible = ref(false);
const form = reactive({
  headers: [],
});
const env = reactive({
  mode: "add",
});
const handleSaveOrUpdate = async () => {
  form.monitorNginxHttpServerId = _serverData.monitorNginxHttpServerId;
  form.headers = formTable;
  fetchSaveOrUpdateNginxHttpServerLocationConfig(form).then((res) => {
    if (res.code === "00000") {
      message("更新成功", { type: "success" });
      emit("success");
      handleClose();
      return;
    }
    message(res.msg, { type: "error" });
  });
};
const handleClose = async () => {
  visible.value = false;
  rules = {};
};

const handleOpen = async (form1, serverData) => {
  visible.value = true;
  _serverData = serverData;
  Object.assign(form, form1);
  formTable = form1.headers;
  rules = {
    monitorNginxHttpServerLocationName: [
      {
        required: true,
        message: "请输入名称",
        trigger: "blur",
      },
    ],
    monitorNginxHttpServerLocationType: [
      {
        required: true,
        message: "请选择类型",
        trigger: "blur",
      },
    ],
  };
  form.monitorNginxHttpServerLocationType = !!form1.monitorNginxHttpServerLocationProxyPass ? "proxy" : "local";
  if (!form.monitorNginxHttpServerId) {
  }
};
watch(form.monitorNginxHttpServerLocationType, (val, oldVal) => {
  if (val === "proxy") {
    rules["monitorNginxHttpServerLocationProxyPass"] = [
      {
        required: true,
        message: "请输入代理地址",
        trigger: "blur",
      },
    ];
    return;
  }

  delete rules["monitorNginxHttpServerLocationProxyPass"];
});

defineExpose({
  handleOpen,
  handleClose,
});
</script><|MERGE_RESOLUTION|>--- conflicted
+++ resolved
@@ -161,6 +161,7 @@
             ></template>
           </el-divider>
 
+          <el-row v-if="statusObject.baseSslVisible">
           <el-row v-if="statusObject.baseSslVisible">
             <el-col :span="12">
               <el-form-item label="ssl加密优先级">
@@ -266,11 +267,7 @@
 import { defineAsyncComponent, defineEmits, defineExpose, h, reactive, ref, watch } from "vue";
 import { fetchListFileSystem } from "@/api/monitor/filesystem";
 const ScFile = defineAsyncComponent(() => import("@repo/components/ScFile/index.vue"));
-<<<<<<< HEAD
 const ScFormTable = defineAsyncComponent(() => import("@repo/components/ScFormTable/index.vue"));
-=======
-const ScFormTable = defineAsyncComponent(() => import("@repo/components/scFormTable/index.vue"));
->>>>>>> 2649327e
 const statusObject = reactive({
   baseSslVisible: false,
   baseHeaderVisible: true,
@@ -282,11 +279,7 @@
   monitorNginxHttpServerLocationHeaderValue: null,
   monitorNginxHttpServerLocationHeaderType: null,
 });
-<<<<<<< HEAD
 let formTable = [];
-=======
-const formTable = reactive([]);
->>>>>>> 2649327e
 let _serverData = {};
 const visible = ref(false);
 const form = reactive({
